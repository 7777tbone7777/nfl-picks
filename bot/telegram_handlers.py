--- conflicted
+++ resolved
@@ -7,15 +7,14 @@
 from telegram.constants import ParseMode
 from telegram.ext import ContextTypes
 
-<<<<<<< HEAD
-# Your project exposes SQLAlchemy session/engine from models.py
+
+# Your \] exposes SQLAlchemy session/engine from models.py
 # (Heroku logs confirmed importing from db fails; models is correct)
 from models import db
-=======
-from models import db
+
 
 # ---------- helpers ----------
->>>>>>> c85646de
+
 
 log = logging.getLogger(__name__)
 
